mod resources;
#[cfg(feature = "component-validation-runner")]
mod runner;
mod sync;
mod test_case;
pub mod util;
mod validators;

use crate::config::{BoxedSink, BoxedSource, BoxedTransform};

pub use self::resources::*;
#[cfg(feature = "component-validation-runner")]
pub use self::runner::*;
pub use self::test_case::{TestCase, TestCaseExpectation};
pub use self::validators::*;

pub mod component_names {
    pub const TEST_SOURCE_NAME: &str = "test_source";
    pub const TEST_SINK_NAME: &str = "test_sink";
    pub const TEST_TRANSFORM_NAME: &str = "test_transform";
    pub const TEST_INPUT_SOURCE_NAME: &str = "input_source";
    pub const TEST_OUTPUT_SINK_NAME: &str = "output_sink";
}

/// Component types that can be validated.
// TODO: We should centralize this in `vector-common` or something, where both this code and the
// configuration schema stuff (namely the proc macros that use this) can share it.
#[derive(Clone, Copy, Debug, Eq, PartialEq)]
pub enum ComponentType {
    Source,
    Transform,
    Sink,
}

impl ComponentType {
    /// Gets the name of this component type as a string.
    pub const fn as_str(&self) -> &'static str {
        match self {
            Self::Source => "source",
            Self::Transform => "transform",
            Self::Sink => "sink",
        }
    }
}

/// Component type-specific configuration.
#[allow(clippy::large_enum_variant)]
#[derive(Clone, Debug)]
pub enum ComponentConfiguration {
    /// A source component.
    Source(BoxedSource),

    /// A transform component.
    Transform(BoxedTransform),

    /// A sink component.
    Sink(BoxedSink),
}

/// Configuration for validating a component.
///
/// This type encompasses all of the required information for configuring and validating a
/// component, including the strongly-typed configuration for building a topology, as well as the
/// definition of the external resource required to properly interact with the component.
#[derive(Clone)]
pub struct ValidationConfiguration {
    component_name: &'static str,
    component_type: ComponentType,
    component_configuration: ComponentConfiguration,
    external_resource: Option<ExternalResource>,
}

impl ValidationConfiguration {
    /// Creates a new `ValidationConfiguration` for a source.
    pub fn from_source<C: Into<BoxedSource>>(
        component_name: &'static str,
        config: C,
        external_resource: Option<ExternalResource>,
    ) -> Self {
        Self {
            component_name,
            component_type: ComponentType::Source,
            component_configuration: ComponentConfiguration::Source(config.into()),
            external_resource,
        }
    }

    /// Creates a new `ValidationConfiguration` for a transform.
    pub fn from_transform(component_name: &'static str, config: impl Into<BoxedTransform>) -> Self {
        Self {
            component_name,
            component_type: ComponentType::Transform,
            component_configuration: ComponentConfiguration::Transform(config.into()),
            external_resource: None,
        }
    }

    /// Creates a new `ValidationConfiguration` for a sink.
    pub fn from_sink<C: Into<BoxedSink>>(
        component_name: &'static str,
        config: C,
        external_resource: Option<ExternalResource>,
    ) -> Self {
        Self {
            component_name,
            component_type: ComponentType::Sink,
            component_configuration: ComponentConfiguration::Sink(config.into()),
            external_resource,
        }
    }

    /// Gets the name of the component.
    pub const fn component_name(&self) -> &'static str {
        self.component_name
    }

    /// Gets the type of the component.
    pub const fn component_type(&self) -> ComponentType {
        self.component_type
    }

    /// Gets the configuration of the component.
    pub fn component_configuration(&self) -> ComponentConfiguration {
        self.component_configuration.clone()
    }

    /// Gets the external resource definition for validating the component, if any.
    pub fn external_resource(&self) -> Option<ExternalResource> {
        self.external_resource.clone()
    }
}

pub trait ValidatableComponent: Send + Sync {
    /// Gets the validation configuration for this component.
    ///
    /// The validation configuration compromises the two main requirements for validating a
    /// component: how to configure the component in a topology, and what external resources, if
    /// any, it depends on.
    fn validation_configuration() -> ValidationConfiguration;
}

/// Description of a validatable component.
pub struct ValidatableComponentDescription {
    validation_configuration: fn() -> ValidationConfiguration,
}

impl ValidatableComponentDescription {
    /// Creates a new `ValidatableComponentDescription`.
    ///
    /// This creates a validatable component description for a component identified by the given
    /// component type `V`.
    pub const fn new<V: ValidatableComponent>() -> Self {
        Self {
            validation_configuration: <V as ValidatableComponent>::validation_configuration,
        }
    }

    /// Queries the list of validatable components for a component with the given name and component type.
    pub fn query(
        component_name: &str,
        component_type: ComponentType,
    ) -> Option<ValidationConfiguration> {
        inventory::iter::<Self>
            .into_iter()
            .map(|v| (v.validation_configuration)())
            .find(|v| v.component_name() == component_name && v.component_type() == component_type)
    }
}

inventory::collect!(ValidatableComponentDescription);

#[macro_export]
macro_rules! register_validatable_component {
    ($ty:ty) => {
        ::inventory::submit! {
            $crate::components::validation::ValidatableComponentDescription::new::<$ty>()
        }
    };
}

/// Input and Output runners populate this structure as they send and receive events.
/// The structure is passed into the validator to use as the expected values for the
/// metrics that the components under test actually output.
#[derive(Default, Debug)]
pub struct RunnerMetrics {
    pub received_events_total: u64,
    pub received_event_bytes_total: u64,
    pub received_bytes_total: u64,
    pub sent_bytes_total: u64,
    pub sent_event_bytes_total: u64,
    pub sent_events_total: u64,
<<<<<<< HEAD
    pub discarded_events_total: u64,
=======
    pub errors_total: u64,
>>>>>>> aa605206
}

#[cfg(all(test, feature = "component-validation-tests"))]
mod tests {
    use std::{
        collections::VecDeque,
        path::{Component, Path, PathBuf},
    };

    use test_generator::test_resources;

    use crate::components::validation::{Runner, StandardValidators};

    use super::{ComponentType, ValidatableComponentDescription, ValidationConfiguration};

    #[test_resources("tests/validation/components/**/*.yaml")]
    fn validate_component(test_case_data_path: &str) {
        let test_case_data_path = PathBuf::from(test_case_data_path.to_string());
        if !test_case_data_path.exists() {
            panic!("Component validation test invoked with path to test case data that could not be found: {}", test_case_data_path.to_string_lossy());
        }

        let configuration = get_validation_configuration_from_test_case_path(&test_case_data_path)
            .expect("Failed to find validation configuration from given test case data path.");

        run_validation(configuration, test_case_data_path);
    }

    fn get_validation_configuration_from_test_case_path(
        test_case_data_path: &Path,
    ) -> Result<ValidationConfiguration, String> {
        // The test case data path should follow a fixed structure where the 2nd to last segment is
        // the component type, and the last segment -- when the extension is removed -- is the
        // component name.
        let mut path_segments = test_case_data_path
            .components()
            .filter_map(|c| match c {
                Component::Normal(path) => Some(Path::new(path)),
                _ => None,
            })
            .collect::<VecDeque<_>>();
        if path_segments.len() <= 2 {
            return Err(format!("Test case data path contained {} normal path segment(s), expected at least 2 or more.", path_segments.len()));
        }

        let component_name = path_segments
            .pop_back()
            .and_then(|segment| segment.file_stem().map(|s| s.to_string_lossy().to_string()))
            .ok_or(format!(
                "Test case data path '{}' contained unexpected or invalid filename.",
                test_case_data_path.as_os_str().to_string_lossy()
            ))?;

        let component_type = path_segments
            .pop_back()
            .map(|segment| {
                segment
                    .as_os_str()
                    .to_string_lossy()
                    .to_string()
                    .to_ascii_lowercase()
            })
            .and_then(|segment| match segment.as_str() {
                "sources" => Some(ComponentType::Source),
                "transforms" => Some(ComponentType::Transform),
                "sinks" => Some(ComponentType::Sink),
                _ => None,
            })
            .ok_or(format!(
                "Test case data path '{}' contained unexpected or invalid component type.",
                test_case_data_path.as_os_str().to_string_lossy()
            ))?;

        // Now that we've theoretically got the component type and component name, try to query the
        // validatable component descriptions to find it.
        ValidatableComponentDescription::query(&component_name, component_type).ok_or(format!(
            "No validation configuration for component '{}' with component type '{}'.",
            component_name,
            component_type.as_str()
        ))
    }

    fn run_validation(configuration: ValidationConfiguration, test_case_data_path: PathBuf) {
        crate::test_util::trace_init();

        let component_name = configuration.component_name();
        info!(
            "Running validation for component '{}' (type: {:?})...",
            component_name,
            configuration.component_type()
        );

        let rt = tokio::runtime::Builder::new_current_thread()
            .enable_all()
            .build()
            .unwrap();
        rt.block_on(async {
            let mut runner = Runner::from_configuration(configuration, test_case_data_path);
            runner.add_validator(StandardValidators::ComponentSpec);

            match runner.run_validation().await {
                Ok(test_case_results) => {
                    let mut details = Vec::new();
                    let mut had_failures = false;

                    for test_case_result in test_case_results.into_iter() {
                        for validator_result in test_case_result.validator_results() {
                            match validator_result {
                                Ok(success) => {
                                    if success.is_empty() {
                                        details.push(format!(
                                            "  test case '{}': passed",
                                            test_case_result.test_name()
                                        ));
                                    } else {
                                        let formatted = success
                                            .iter()
                                            .map(|s| format!("    - {}\n", s))
                                            .collect::<Vec<_>>();

                                        details.push(format!(
                                            "  test case '{}': passed\n{}",
                                            test_case_result.test_name(),
                                            formatted.join("")
                                        ));
                                    }
                                }
                                Err(failure) => {
                                    had_failures = true;

                                    if failure.is_empty() {
                                        details.push(format!(
                                            "  test case '{}': failed",
                                            test_case_result.test_name()
                                        ));
                                    } else {
                                        let formatted = failure
                                            .iter()
                                            .map(|s| format!("    - {}\n", s))
                                            .collect::<Vec<_>>();

                                        details.push(format!(
                                            "  test case '{}': failed\n{}",
                                            test_case_result.test_name(),
                                            formatted.join("")
                                        ));
                                    }
                                }
                            }
                        }
                    }

                    if had_failures {
                        panic!(
                            "Failed to validate component '{}':\n{}",
                            component_name,
                            details.join("")
                        );
                    } else {
                        info!(
                            "Successfully validated component '{}':\n{}",
                            component_name,
                            details.join("")
                        );
                    }
                }
                Err(e) => panic!(
                    "Failed to complete validation run for component '{}': {}",
                    component_name, e
                ),
            }
        });
    }
}<|MERGE_RESOLUTION|>--- conflicted
+++ resolved
@@ -189,11 +189,8 @@
     pub sent_bytes_total: u64,
     pub sent_event_bytes_total: u64,
     pub sent_events_total: u64,
-<<<<<<< HEAD
+    pub errors_total: u64,
     pub discarded_events_total: u64,
-=======
-    pub errors_total: u64,
->>>>>>> aa605206
 }
 
 #[cfg(all(test, feature = "component-validation-tests"))]
