--- conflicted
+++ resolved
@@ -209,25 +209,11 @@
             _ => Ok(None),
         }
     }
-<<<<<<< HEAD
-
-    fn call_by_vm(&self, _ctx: &mut Context, args: &mut VmArgumentList) -> Resolved {
-        let value = args.required("value");
-        let string = value.try_bytes_utf8_lossy()?;
-        let parser = args
-            .required_any("mode")
-            .downcast_ref::<ParserMode>()
-            .ok_or("no parser mode")?;
-
-        Ok((parser.fun)(&string))
-    }
 
     fn symbol(&self) -> Option<(&'static str, usize)> {
         // TODO
         None
     }
-=======
->>>>>>> d483777f
 }
 
 #[allow(dead_code)] // will be used by LLVM runtime
