use vrl::prelude::*;

fn int(value: Value) -> std::result::Result<Value, ExpressionError> {
    match value {
        v @ Value::Integer(_) => Ok(v),
        v => Err(format!(r#"expected "integer", got {}"#, v.kind()).into()),
    }
}

#[derive(Clone, Copy, Debug)]
pub struct Integer;

impl Function for Integer {
    fn identifier(&self) -> &'static str {
        "int"
    }

    fn parameters(&self) -> &'static [Parameter] {
        &[Parameter {
            keyword: "value",
            kind: kind::ANY,
            required: true,
        }]
    }

    fn examples(&self) -> &'static [Example] {
        &[
            Example {
                title: "valid",
                source: r#"int(42)"#,
                result: Ok("42"),
            },
            Example {
                title: "invalid",
                source: "int!(true)",
                result: Err(
                    r#"function call error for "int" at (0:10): expected "integer", got "boolean""#,
                ),
            },
        ]
    }

    fn compile(
        &self,
        _state: &state::Compiler,
        _ctx: &FunctionCompileContext,
        mut arguments: ArgumentList,
    ) -> Compiled {
        let value = arguments.required("value");

        Ok(Box::new(IntegerFn { value }))
    }

    fn call_by_vm(
        &self,
        _ctx: &mut Context,
        args: &mut VmArgumentList,
    ) -> std::result::Result<Value, ExpressionError> {
        let value = args.required("value");
        int(value)
    }
}

#[derive(Debug, Clone)]
struct IntegerFn {
    value: Box<dyn Expression>,
}

impl Expression for IntegerFn {
    fn resolve(&self, ctx: &mut Context) -> Resolved {
<<<<<<< HEAD
        match self.value.resolve(ctx)? {
            v @ Value::Integer(_) => Ok(v),
            v => Err(format!(r#"expected "integer", got {}"#, v.vrl_kind()).into()),
        }
=======
        int(self.value.resolve(ctx)?)
>>>>>>> e9e692b9
    }

    fn type_def(&self, state: &state::Compiler) -> TypeDef {
        self.value
            .type_def(state)
            .fallible_unless(Kind::Integer)
            .integer()
    }
}<|MERGE_RESOLUTION|>--- conflicted
+++ resolved
@@ -68,14 +68,7 @@
 
 impl Expression for IntegerFn {
     fn resolve(&self, ctx: &mut Context) -> Resolved {
-<<<<<<< HEAD
-        match self.value.resolve(ctx)? {
-            v @ Value::Integer(_) => Ok(v),
-            v => Err(format!(r#"expected "integer", got {}"#, v.vrl_kind()).into()),
-        }
-=======
         int(self.value.resolve(ctx)?)
->>>>>>> e9e692b9
     }
 
     fn type_def(&self, state: &state::Compiler) -> TypeDef {
